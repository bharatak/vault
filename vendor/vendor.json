--- conflicted
+++ resolved
@@ -343,21 +343,12 @@
 			"revisionTime": "2018-09-30T08:30:48Z"
 		},
 		{
-			"checksumSHA1": "vT5hncrHvGakCmawRJI3JgtTf4s=",
-			"origin": "github.com/hashicorp/vault-plugin-secrets-alicloud/vendor/github.com/aliyun/alibaba-cloud-sdk-go/services/ram",
-			"path": "github.com/aliyun/alibaba-cloud-sdk-go/services/ram",
-			"revision": "ec1a12d5d9c78af15afc469cb6fe5727ffb2e8ca",
-			"revisionTime": "2018-09-17T21:26:40Z"
-		},
-		{
 			"checksumSHA1": "N9A+9VmoMs38kijGWNVv0vsgi54=",
 			"path": "github.com/aliyun/alibaba-cloud-sdk-go/services/sts",
 			"revision": "9669db6328e053fefc47bfe8ddf2e82625444fab",
 			"revisionTime": "2018-09-30T08:30:48Z"
 		},
 		{
-<<<<<<< HEAD
-=======
 			"checksumSHA1": "dOdNzoew2Ktp9THKJSKRFxAE2Yw=",
 			"path": "github.com/apple/foundationdb/bindings/go/src/fdb",
 			"revision": "02f409b235f737a8980aa7ddee86d8c6ebe602a3",
@@ -382,7 +373,6 @@
 			"revisionTime": "2018-10-03T15:34:13Z"
 		},
 		{
->>>>>>> dbde0721
 			"checksumSHA1": "DUX4pOK9NKSAzC6RRXniLviyByA=",
 			"path": "github.com/armon/go-metrics",
 			"revision": "f0300d1749da6fa982027e449ec0c7a145510c3c",
@@ -643,24 +633,14 @@
 		{
 			"checksumSHA1": "ae+jhUirSvN0IXPVU7X7xc+EbFE=",
 			"path": "github.com/aws/aws-sdk-go/service/iam",
-<<<<<<< HEAD
-			"revision": "46ffe7480c9d567070fab0ed39912241bbc77449",
-			"revisionTime": "2018-08-28T19:42:26Z"
-=======
-			"revision": "7e0b4d7a9b07c2955d09e92c48e11ac30cc51402",
-			"revisionTime": "2018-10-02T21:15:42Z"
->>>>>>> dbde0721
+			"revision": "7e0b4d7a9b07c2955d09e92c48e11ac30cc51402",
+			"revisionTime": "2018-10-02T21:15:42Z"
 		},
 		{
 			"checksumSHA1": "+vRlKT3gC9YfgJllh87JaYa3V9c=",
 			"path": "github.com/aws/aws-sdk-go/service/iam/iamiface",
-<<<<<<< HEAD
-			"revision": "46ffe7480c9d567070fab0ed39912241bbc77449",
-			"revisionTime": "2018-08-28T19:42:26Z"
-=======
-			"revision": "7e0b4d7a9b07c2955d09e92c48e11ac30cc51402",
-			"revisionTime": "2018-10-02T21:15:42Z"
->>>>>>> dbde0721
+			"revision": "7e0b4d7a9b07c2955d09e92c48e11ac30cc51402",
+			"revisionTime": "2018-10-02T21:15:42Z"
 		},
 		{
 			"checksumSHA1": "JgKzClDzo4V5Wh9cEk7h2dHtAZE=",
@@ -671,24 +651,14 @@
 		{
 			"checksumSHA1": "UhIVLDgQc19wjrPj8pP7Fu2UwWc=",
 			"path": "github.com/aws/aws-sdk-go/service/sts",
-<<<<<<< HEAD
-			"revision": "46ffe7480c9d567070fab0ed39912241bbc77449",
-			"revisionTime": "2018-08-28T19:42:26Z"
-=======
-			"revision": "7e0b4d7a9b07c2955d09e92c48e11ac30cc51402",
-			"revisionTime": "2018-10-02T21:15:42Z"
->>>>>>> dbde0721
+			"revision": "7e0b4d7a9b07c2955d09e92c48e11ac30cc51402",
+			"revisionTime": "2018-10-02T21:15:42Z"
 		},
 		{
 			"checksumSHA1": "O1161KyKFmri353MlqGTxZv36fU=",
 			"path": "github.com/aws/aws-sdk-go/service/sts/stsiface",
-<<<<<<< HEAD
-			"revision": "46ffe7480c9d567070fab0ed39912241bbc77449",
-			"revisionTime": "2018-08-28T19:42:26Z"
-=======
-			"revision": "7e0b4d7a9b07c2955d09e92c48e11ac30cc51402",
-			"revisionTime": "2018-10-02T21:15:42Z"
->>>>>>> dbde0721
+			"revision": "7e0b4d7a9b07c2955d09e92c48e11ac30cc51402",
+			"revisionTime": "2018-10-02T21:15:42Z"
 		},
 		{
 			"checksumSHA1": "0rido7hYHQtfq3UJzVT5LClLAWc=",
@@ -2033,23 +2003,7 @@
 			"revisionTime": "2018-09-11T17:58:58Z"
 		},
 		{
-<<<<<<< HEAD
-			"checksumSHA1": "85AmRAEmy9EqHBUhwkBBVhLkCVU=",
-			"path": "github.com/pierrec/lz4",
-			"revision": "1f6e18d34f6790fc0afea6f13a5fe3d9ab1770af",
-			"revisionTime": "2018-09-11T17:58:58Z"
-		},
-		{
-			"checksumSHA1": "YzBjaYp2pbrwPhT6XHY0CBSh71A=",
-			"path": "github.com/pierrec/lz4/internal/xxh32",
-			"revision": "1f6e18d34f6790fc0afea6f13a5fe3d9ab1770af",
-			"revisionTime": "2018-09-11T17:58:58Z"
-		},
-		{
-			"checksumSHA1": "ljd3FhYRJ91cLZz3wsH9BQQ2JbA=",
-=======
 			"checksumSHA1": "18YrywDvb67HU8xYF5vqKMgelx0=",
->>>>>>> dbde0721
 			"path": "github.com/pkg/errors",
 			"revision": "c059e472caf75dbe73903f6521a20abac245b17f",
 			"revisionTime": "2018-09-11T06:21:13Z"
@@ -2213,23 +2167,6 @@
 			"revisionTime": "2015-04-27T01:28:21Z"
 		},
 		{
-<<<<<<< HEAD
-			"checksumSHA1": "XcN5ljoQ7CTwkOW5NN9tT5ZPpPQ=",
-			"path": "github.com/tyrannosaurus-becks/aliyun-oss-go-sdk",
-			"revision": "fd883d86a1c750b7fbed812eec939f0292693160",
-			"revisionTime": "2018-09-13T16:03:13Z",
-			"version": "only-get-system-info-if-needed",
-			"versionExact": "only-get-system-info-if-needed"
-		},
-		{
-			"checksumSHA1": "6spheQ9+SUHtR6+2NIh71Q3bj+E=",
-			"path": "github.com/tyrannosaurus-becks/aliyun-oss-go-sdk/oss",
-			"revision": "fd883d86a1c750b7fbed812eec939f0292693160",
-			"revisionTime": "2018-09-13T16:03:13Z"
-		},
-		{
-			"checksumSHA1": "d3YqGxTQPV3bo+sXijGmbpjf+WA=",
-=======
 			"checksumSHA1": "q8085xZyD5NbnWnP16jVxjT/ia8=",
 			"path": "github.com/tyrannosaurus-becks/aliyun-oss-go-sdk/oss",
 			"revision": "36bf7aa2f916f274137aedd05d1d36f6a3c0f4a6",
@@ -2237,18 +2174,11 @@
 		},
 		{
 			"checksumSHA1": "1DS/Ji9N9XzFauTiFIa33Ek1+hw=",
->>>>>>> dbde0721
 			"path": "github.com/ugorji/go/codec",
 			"revision": "99ea80c8b19ad777f970258ca09c5c2d5826f0fd",
 			"revisionTime": "2018-09-27T12:51:28Z"
 		},
 		{
-<<<<<<< HEAD
-			"checksumSHA1": "I7CQfkQXt/QDxO9gutjoqu+ajkI=",
-			"path": "go.opencensus.io",
-			"revision": "cfb8fcdb21f431d1589591005f462b89be6f799d",
-			"revisionTime": "2018-07-11T02:32:34Z"
-=======
 			"checksumSHA1": "8nCoO1ACxWgrtwUl84Se7YIWVMA=",
 			"path": "go.etcd.io/etcd/auth/authpb",
 			"revision": "eca5f03cea2ec6d275a4b86ca1aa764b9d6aaa84",
@@ -2361,7 +2291,6 @@
 			"path": "go.etcd.io/etcd/version",
 			"revision": "eca5f03cea2ec6d275a4b86ca1aa764b9d6aaa84",
 			"revisionTime": "2018-10-03T14:42:16Z"
->>>>>>> dbde0721
 		},
 		{
 			"checksumSHA1": "g6zbGRmSsrnc/Sfm8mRlT9UMwh0=",
